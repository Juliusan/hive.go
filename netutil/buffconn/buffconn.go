--- conflicted
+++ resolved
@@ -13,11 +13,6 @@
 )
 
 const (
-	// MaxMessageSize is the maximum message size in bytes.
-<<<<<<< HEAD
-=======
-	MaxMessageSize = 64 * 1024
->>>>>>> 884447d0
 	// IOTimeout specifies the timeout for sending and receiving multi packet messages.
 	IOTimeout = 4 * time.Second
 
