--- conflicted
+++ resolved
@@ -90,8 +90,6 @@
 		return ierrors.New("'obj' is a nil interface, it needs to be a valid type")
 	}
 
-<<<<<<< HEAD
-=======
 	r.registryMutex.Lock()
 	defer r.registryMutex.Unlock()
 
@@ -99,12 +97,6 @@
 		return ierrors.Errorf("validator for object type %s is already registered", objType)
 	}
 
-	bytesValidatorValue, err := parseValidatorFunc(bytesValidatorFn)
-	if err != nil {
-		return ierrors.Wrap(err, "failed to parse bytesValidatorFn")
-	}
-
->>>>>>> 4bfcf823
 	syntacticValidatorValue, err := parseValidatorFunc(syntacticValidatorFn)
 	if err != nil {
 		return ierrors.Wrap(err, "failed to parse syntacticValidatorFn")
